--- conflicted
+++ resolved
@@ -1712,13 +1712,11 @@
                         <li<%= sidebar_current("docs-aws-resource-pinpoint-apns-channel") %>>
                             <a href="/docs/providers/aws/r/pinpoint_apns_channel.html">aws_pinpoint_apns_channel</a>
                         </li>
-<<<<<<< HEAD
+                        <li<%= sidebar_current("docs-aws-resource-pinpoint-apns-sandbox-channel") %>>
+                            <a href="/docs/providers/aws/r/pinpoint_apns_sandbox_channel.html">aws_pinpoint_apns_sandbox_channel</a>
+                        </li>
                         <li<%= sidebar_current("docs-aws-resource-pinpoint-apns-voip-channel") %>>
                             <a href="/docs/providers/aws/r/pinpoint_apns_voip_channel.html">aws_pinpoint_apns_voip_channel</a>
-=======
-                        <li<%= sidebar_current("docs-aws-resource-pinpoint-apns-sandbox-channel") %>>
-                            <a href="/docs/providers/aws/r/pinpoint_apns_sandbox_channel.html">aws_pinpoint_apns_sandbox_channel</a>
->>>>>>> c29d3695
                         </li>
                         <li<%= sidebar_current("docs-aws-resource-pinpoint-baidu-channel") %>>
                             <a href="/docs/providers/aws/r/pinpoint_baidu_channel.html">aws_pinpoint_baidu_channel</a>
