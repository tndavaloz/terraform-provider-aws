--- conflicted
+++ resolved
@@ -31,7 +31,6 @@
 			clientVpnAuthorizationRuleIDSeparator+"group-id", id)
 }
 
-<<<<<<< HEAD
 const clientVpnNetworkAssociationIDSeparator = ","
 
 func ClientVpnNetworkAssociationCreateID(endpointID, associationID string) string {
@@ -49,7 +48,8 @@
 	return "", "",
 		fmt.Errorf("unexpected format for ID (%q), expected endpoint-id"+clientVpnNetworkAssociationIDSeparator+
 			"association-id", id)
-=======
+}
+
 const clientVpnRouteIDSeparator = ","
 
 func ClientVpnRouteCreateID(endpointID, targetSubnetID, destinationCidr string) string {
@@ -67,5 +67,4 @@
 	return "", "", "",
 		fmt.Errorf("unexpected format for ID (%q), expected endpoint-id"+clientVpnRouteIDSeparator+
 			"target-subnet-id"+clientVpnRouteIDSeparator+"destination-cidr-block", id)
->>>>>>> 2a9f7ce7
 }